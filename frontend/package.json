--- conflicted
+++ resolved
@@ -17,13 +17,8 @@
     "react": "^19.1.0",
     "react-confetti": "^6.4.0",
     "react-dom": "^19.1.0",
-<<<<<<< HEAD
-    "react-router-dom": "^7.9.1",
-    "react-use": "^17.6.0",
-=======
     "react-use": "^17.6.0",
     "react-router-dom": "^7.9.3",
->>>>>>> c5e9a374
     "socket.io-client": "^4.8.1"
   },
   "devDependencies": {
