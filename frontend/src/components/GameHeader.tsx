--- conflicted
+++ resolved
@@ -29,15 +29,11 @@
  * @param {GameHeaderProps} props - Component props
  * @returns {JSX.Element} The game header component
  */
-<<<<<<< HEAD
 const GameHeader: React.FC<GameHeaderProps> = ({
   roundNumber,
   timer,
   inviteCode,
 }) => {
-=======
-const GameHeader: React.FC<GameHeaderProps> = ({ roundNumber, timer, inviteCode, showInvite = true }) => {
->>>>>>> 26e2300b
   /**
    * Handles copying the invite code to the user's clipboard
    * Uses the browser's clipboard API to copy the invite code
@@ -63,7 +59,6 @@
       </div>
 
       {/* Right section: Invite code with copy functionality */}
-<<<<<<< HEAD
       <div className="header-right">
         <div className="game-code-section">
           <span className="invite-text">INVITE CODE:</span>
@@ -71,22 +66,6 @@
             <span className="code-text">{inviteCode}</span>
             <span className="copy-icon">📋</span>
           </button>
-=======
-      {showInvite && (
-        <div className="header-right">
-          <div className="invite-container">
-            <span className="invite-label">INVITE CODE:</span>
-            <div className="invite-code-wrapper">
-              <span className="invite-code">{inviteCode}</span>
-              <img
-                src={copyAndPasteIcon}
-                alt="Copy code"
-                className="copy-and-paste-icon"
-                onClick={handleCopy}
-              />
-            </div>
-          </div>
->>>>>>> 26e2300b
         </div>
       )}
     </header>
