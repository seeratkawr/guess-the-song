import React, { type JSX } from "react";
import Avatar1 from "../assets/avatars/avatar1.png";
import Avatar2 from "../assets/avatars/avatar2.png";
import Avatar3 from "../assets/avatars/avatar3.png";
import defaultAvatar from "../assets/avatars/avatar1.png";
import "../css/Scoreboard.css";
import medalGold from "../assets/1st-place-medal.png";
import medalSilver from "../assets/2nd-place-medal.png";
import medalBronze from "../assets/3rd-place-medal.png";

/**
 * Represents a player with a name and score.
 */
interface Player {
  name: string;
  points: number;
  avatar?: { id?: string; color?: string } | string;
}

/**
 * Props for Scoreboard component.
 */
interface ScoreboardProps {
  players: Player[];
}

/**
 * Renders a medal or rank number depending on index.
 */
const renderRank = (index: number): JSX.Element => {
  switch (index) {
    case 0:
      return <img src={medalGold} alt="1st place" />;
    case 1:
      return <img src={medalSilver} alt="2nd place" />;
    case 2:
      return <img src={medalBronze} alt="3rd place" />;
    default:
      return <span className="rank-text">#{index + 1}</span>;
  }
};

/**
 * Scoreboard component for displaying player rankings during the game.
 */
const Scoreboard: React.FC<ScoreboardProps> = ({ players = [] }) => {
  return (
    <div className="scoreboard">
      {players.length === 0 ? (
        <div className="scoreboard-empty">
          <span>Waiting for players...</span>
        </div>
      ) : (
<<<<<<< HEAD
        players.map((player, index) => (
          <div className="scoreboard-player" key={player.name}>
            <div className="player-rank">{renderRank(index)}</div>
            <div className="player-info">
              <span className="player-name">{player.name}</span>
              <span className="current-player-points">
                {player.points} points
              </span>
=======
        players.map((player, index) => {
          const avatarId = typeof player.avatar === "string" ? player.avatar : (player.avatar?.id || "a1");
          const avatarSrc = avatarId === "a2" ? Avatar2 : avatarId === "a3" ? Avatar3 : Avatar1;
          return (
            <div className="scoreboard-player" key={player.name}>
              <div className="player-rank">{renderRank(index)}</div>
              <div style={{
                width: 40,
                height: 40,
                marginRight: 8,
                borderRadius: "50%",
                display: 'flex',
                alignItems: 'center',
                justifyContent: 'center',
                backgroundColor: (typeof player.avatar === 'object' && player.avatar?.color) ? player.avatar.color : 'transparent'
              }}>
                <img src={avatarSrc || defaultAvatar} alt={`${player.name} avatar`} style={{ width: 32, height: 32, borderRadius: "50%" }} />
              </div>
              <div className="player-info">
                <span className="player-name">{player.name}</span>
                <span className="player-points">{player.points} points</span>
              </div>
>>>>>>> 58ffaf17
            </div>
          );
        })
      )}
    </div>
  );
};

export default Scoreboard;<|MERGE_RESOLUTION|>--- conflicted
+++ resolved
@@ -51,16 +51,6 @@
           <span>Waiting for players...</span>
         </div>
       ) : (
-<<<<<<< HEAD
-        players.map((player, index) => (
-          <div className="scoreboard-player" key={player.name}>
-            <div className="player-rank">{renderRank(index)}</div>
-            <div className="player-info">
-              <span className="player-name">{player.name}</span>
-              <span className="current-player-points">
-                {player.points} points
-              </span>
-=======
         players.map((player, index) => {
           const avatarId = typeof player.avatar === "string" ? player.avatar : (player.avatar?.id || "a1");
           const avatarSrc = avatarId === "a2" ? Avatar2 : avatarId === "a3" ? Avatar3 : Avatar1;
@@ -83,7 +73,6 @@
                 <span className="player-name">{player.name}</span>
                 <span className="player-points">{player.points} points</span>
               </div>
->>>>>>> 58ffaf17
             </div>
           );
         })
