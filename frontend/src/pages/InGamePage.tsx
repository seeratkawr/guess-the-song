--- conflicted
+++ resolved
@@ -267,8 +267,6 @@
       setPlayersRemaining(playerScores?.length ?? null);
     });
 
-<<<<<<< HEAD
-=======
     // Listen for player-finished updates (server broadcasts how many remain)
     socket.on("player-finished-updated", (data) => {
       // data: { remaining, finishedCount? }
@@ -279,7 +277,6 @@
       }
     });
 
->>>>>>> c5e9a374
     // Host starts round → everyone gets the same song
     socket.on(
       "round-start",
@@ -494,11 +491,8 @@
       setIsIntermission(true);
       setIsTimeUp(true);
       setShowCorrectAnswer(true);
-<<<<<<< HEAD
-=======
       // mark remaining as 0 because host skipped
       setPlayersRemaining(0);
->>>>>>> c5e9a374
 
       // Reset guess states to ensure clean leaderboard display
       setHasGuessedCorrectly(false);
@@ -534,13 +528,9 @@
     | "kpop"
     | "pop"
     | "hiphop"
-<<<<<<< HEAD
-    | "edm";
-=======
     | "karaoke hits"
     | "top hits"
     | "r&b";
->>>>>>> c5e9a374
 
   useEffect(() => {
     // Always fetch fresh songs for the selected genre to ensure correct genre is loaded
@@ -654,19 +644,6 @@
   // Helper function for single song/artist/reverse modes
   const setupSingleSongMode = () => {
     // Safety check: ensure songs are loaded for the correct genre
-<<<<<<< HEAD
-    if (!checkSongsLoaded("setupSingleSongMode")) {
-      return null;
-    }
-
-    const currentSongData =
-      currentRound === 1
-        ? songService.getCurrentSong()
-        : songService.getNextSong();
-
-    if (currentSongData) {
-      let answer = currentSongData.title; // Default for single song and reverse song
-=======
       if (!checkSongsLoaded("setupSingleSongMode")) {
     return null;
   }
@@ -678,46 +655,23 @@
 
     if (selectedSong) {
       let answer = selectedSong.title;
->>>>>>> c5e9a374
       if (isGuessArtist) {
         answer = selectedSong.artist;
       }
 
-<<<<<<< HEAD
-      // Get the current index for consistent playback across players
-      const currentIndex =
-        currentRound === 1
-          ? songService.getCurrentIndex()
-          : (songService.getCurrentIndex() + 1) %
-            songService.getCachedSongs().length;
-
-      const roundData = {
-        song: currentSongData,
-        choices: [],
-        answer: answer,
-        songIndex: currentIndex,
-      };
-
-      // Choose the appropriate playback method
-=======
       // Ensure host plays exactly this selection (by details to avoid index drift)
->>>>>>> c5e9a374
       if (isReverseSong) {
         songService.playReverseSongByDetails(selectedSong);
       } else {
         songService.playSongByDetails(selectedSong);
       }
 
-<<<<<<< HEAD
-      return roundData;
-=======
       return {
         song: selectedSong,
         choices: [],
         answer,
         songIndex: randomIndex, // send exact index to clients
       };
->>>>>>> c5e9a374
     }
     return null;
   }
@@ -1285,17 +1239,11 @@
             inviteCode={inviteCode}
             showInvite={!isSinglePlayer}
           />
-<<<<<<< HEAD
           <div className="game-content">
             <div className="game-2-body">
               <Scoreboard players={players} />
               {renderGameModeComponent()}
             </div>
-=======
-          <div className="game-2-body">
-            <Scoreboard players={players} />
-            {renderGameModeComponent()}
->>>>>>> c5e9a374
           </div>
         </>
       )}
