--- conflicted
+++ resolved
@@ -1,9 +1,5 @@
 import React, { useState, useEffect, useRef } from "react";
 import { useLocation, useNavigate, useParams } from "react-router-dom";
-<<<<<<< HEAD
-import { socket } from "../socket";
-import "../css/WaitingRoom.css";
-=======
 import { socket } from '../socket';
 import CopyButton from '../components/CopyButton';
 import Avatar1 from "../assets/avatars/avatar1.png";
@@ -19,7 +15,6 @@
   correctAnswers?: number;
   avatar?: { id?: string; color?: string } | string;
 }
->>>>>>> 58ffaf17
 
 const WaitingRoom: React.FC = () => {
   const navigate = useNavigate();
@@ -34,13 +29,8 @@
 
   const playerName = state?.playerName || "Player";
   const isHost = state?.isHost || false;
-<<<<<<< HEAD
-
-  const [players, setPlayers] = useState<string[]>([]);
-=======
   
   const [players, setPlayers] = useState<PlayerObj[]>([]);
->>>>>>> 58ffaf17
   const [amountOfPlayersInRoom, setAmountOfPlayersInRoom] = useState(0);
 
   // If a player joins mid-round, keep them in this waiting room and show banner
@@ -60,15 +50,6 @@
       navigate("/lobby", { state: { playerName } });
     });
 
-<<<<<<< HEAD
-    socket.on(
-      "join-success",
-      ({ players: roomPlayers, amountOfPlayersInRoom }) => {
-        setPlayers(roomPlayers);
-        setAmountOfPlayersInRoom(amountOfPlayersInRoom);
-      }
-    );
-=======
     // Handle successful join
     socket.on("join-success", ({ playerScores, amountOfPlayersInRoom }) => {
       // server sends full player score objects; use them to render avatars and names
@@ -77,7 +58,6 @@
       }
       setAmountOfPlayersInRoom(amountOfPlayersInRoom);
     });
->>>>>>> 58ffaf17
 
     // Add this handler for joining active games
     socket.on("join-active-game", (gameSettings) => {
@@ -229,18 +209,6 @@
             </div>
           ) : (
             <ul className="players-list">
-<<<<<<< HEAD
-              {players.map((player, index) => (
-                <li
-                  key={index}
-                  className={`player-item ${
-                    player === playerName ? "current-player" : ""
-                  }`}
-                >
-                  {player} {player === playerName && isHost ? "(Host)" : ""}
-                </li>
-              ))}
-=======
               {players.map((player) => {
                 const avatarId = typeof player.avatar === "string" ? player.avatar : (player.avatar?.id || "a1");
                 const avatarSrc = avatarId === "a2" ? Avatar2 : avatarId === "a3" ? Avatar3 : Avatar1;
@@ -262,7 +230,6 @@
                   </li>
                 );
               })}
->>>>>>> 58ffaf17
             </ul>
           )}
         </div>
